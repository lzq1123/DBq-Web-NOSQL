--- conflicted
+++ resolved
@@ -109,46 +109,6 @@
         <a class="carousel-control-prev" data-slide="prev" href="#carouselExampleIndicators" role="button"><span aria-hidden="true" class="carousel-control-prev-icon"></span> <span class="sr-only">Previous</span></a>
         <a class="carousel-control-next" data-slide="next" href="#carouselExampleIndicators" role="button"><span aria-hidden="true" class="carousel-control-next-icon"></span> <span class="sr-only">Next</span></a>
 	</div>
-<<<<<<< HEAD
-<main>
-    <div class="container hot-events">
-        <div class="row">
-            {% for event in hot_events %}
-            <div class="col-md-4">
-                <a href="{{ url_for('ticket', event_id=event.EventID) }}" class="event-card-link">
-                    <div class="event-card">
-                        {% if event.ImageURL %}
-                        <img src="{{ event.ImageURL }}" alt="{{ event.EventName }}" class="event-image">
-                        {% else %}
-                        <img src="{{ url_for('static', filename='images/default.jpg') }}" alt="Default Image" class="event-image">
-                        {% endif %}
-                        <div class="overlay"><span>→</span></div>
-                    </div>
-                </a>
-            </div>
-            {% endfor %}
-        </div>
-    </div>
-    
-    <!-- Venue Section -->
-    <div class="container venue">
-        <h2>Top Venues Picks</h2>
-        <div class="row">
-            {% for venue in venues %}
-                <div class="col-md-2">
-                    <a href="{{ url_for('venueinfo', LocationID=venue['LocationID']) }}">
-                        <div class="venue-card">
-                            <img src="{{ venue['ImageURL'] }}" alt="{{ venue['VenueName'] }}" class="venue-image">
-                            <div class="overlay"><span>→</span></div>
-                        </div>
-                    </a>
-                </div>
-            {% endfor %}
-        </div>
-    </div>
-    
-</main>
-=======
     <main>
         <!-- Hot Events Section -->
         <div class="container hot-events">
@@ -198,7 +158,6 @@
         </div>
     </main>
     
->>>>>>> 66529aa7
 
 <!-- Include Footer -->
 {% include 'footer.html' %}
