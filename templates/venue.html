--- conflicted
+++ resolved
@@ -119,10 +119,7 @@
                     <a href="{{ url_for('venueinfo', LocationID=venue.LocationID) }}" class="venue-link">
                         <div class="venue-card" style="background-image: url('{{ venue.ImageURL }}');">
                             <img src="{{ venue.ImageURL }}" alt="{{ venue.VenueName }}" class="venue-image" onerror="this.onerror=null; this.src='/static/images/venue1.jpg';">
-<<<<<<< HEAD
-=======
                             <div class="overlay"><span>→</span></div> 
->>>>>>> 66529aa7
                             <div class="venue-title">{{ venue.VenueName }}</div>
                         </div>
                     </a>
