--- conflicted
+++ resolved
@@ -545,254 +545,8 @@
     queueNo = new_queue.QueueID
 
     data = {
-        'UserID': userID,
-        'EventID': event_id,
-        'QNo': queueNo
+      'UserID': userID,
+      'EventID': eventID,
+      'QNo':QueueNo
     }
-<<<<<<< HEAD
-    
-    return render_template('queue.html', data=data, event_image=event_image, event=event)
-
-
-@app.route('/joinqueue/<event_id>/inqueue/<queue_id>')
-def inqueue(event_id, queue_id):
-    user_id = session.get('user_id')
-
-    event = Event.query.options(joinedload(Event.image), joinedload(Event.ticketCategory)).filter_by(EventID=event_id).first()
-    if not event:
-        return redirect(url_for('landing'))
-
-    # Preferred image selection
-    preferred_width = 1920
-    if event.image:
-        event.preferred_image = min(event.image, key=lambda img: abs(img.Width - preferred_width))
-    else:
-        image_url = url_for('static', filename='images/default.jpg')
-
-    event_image = {
-        'ImageURL': event.preferred_image.URL if event.preferred_image else url_for('static', filename='images/default.jpg')
-    }
-
-    # Retrieve top user in queue
-    topQueue = db.session.query(Queue).filter(Queue.EventID == event_id).first()
-
-    if topQueue:
-        topUser = topQueue.UserID
-
-        # Check if the logged-in user is at the top of the queue
-        if topUser == user_id:
-            user = Users.query.get(user_id)
-
-            # Determine ticket availability
-            tickets_available = any(
-                category.SeatsAvailable > Ticket.query.filter_by(CatID=category.CatID).count()
-                for category in event.ticketCategory
-            )
-
-            # Optionally remove the user from the queue after they receive tickets or proceed
-            db.session.delete(topQueue)  # Only delete if the process completes
-            db.session.commit()
-
-            return render_template('ticket.html', 
-                                    event=event, 
-                                    event_image=event_image,
-                                    user=user,
-                                    tickets_available=tickets_available)
-        else:
-            # The current user is not the top user, just re-render queue page
-            data = {
-                'UserID': user_id,
-                'EventID': event_id,
-                'QNo': queue_id
-            }
-            return render_template('queue.html', data=data, event_image=event_image, event=event)
-
-    else:
-        return redirect(url_for('queue', event_id=event_id))
-
-
-@app.context_processor
-def inject_user():
-    user_id = session.get('user_id')
-    user = None
-    if user_id:
-        user = Users.query.get(user_id)
-    return dict(user=user)
-
-@app.route('/aboutus', methods=['GET', 'POST'])
-def aboutus():
-    # Query for most popular event
-    most_popular_event = db.session.execute(text("""
-        SELECT e."EventName", COUNT(t."TicketID") AS "TicketsSold"
-        FROM "Ticket" t
-        JOIN "Event" e ON t."EventID" = e."EventID"
-        GROUP BY e."EventName"
-        ORDER BY "TicketsSold" DESC
-        LIMIT 1;
-    """)).fetchone()
-
-    # Query for total tickets sold
-    total_tickets_sold = db.session.execute(text("""
-        SELECT COUNT("TicketID") AS "TotalTicketsSold" 
-        FROM "Ticket";
-    """)).scalar()
-
-    # Query for total unique events and locations
-    total_events_locations = db.session.execute(text("""
-        SELECT COUNT(DISTINCT "EventID") AS "TotalEvents", 
-               COUNT(DISTINCT "LocationID") AS "TotalLocations"
-        FROM "Event";
-    """)).fetchone()
-
-    # Query for ticket sales data (Line Chart)
-    ticket_sales_results = db.session.execute(text("""
-        SELECT e."EventDate", COUNT(t."TicketID") AS "TicketsSold"
-        FROM "Ticket" t
-        JOIN "Event" e ON t."EventID" = e."EventID"
-        GROUP BY e."EventDate"
-        ORDER BY e."EventDate";
-    """)).fetchall()
-
-    ticket_sales_dates = [result[0].strftime('%Y-%m-%d') for result in ticket_sales_results]
-    ticket_sales_data = [result[1] for result in ticket_sales_results]
-
-    # Query for revenue data (Bar Chart)
-    revenue_results = db.session.execute(text("""
-        SELECT e."EventName", SUM(tc."CatPrice") AS "TotalRevenue"
-        FROM "Ticket" t
-        JOIN "TicketCategory" tc ON t."CatID" = tc."CatID"
-        JOIN "Event" e ON t."EventID" = e."EventID"
-        GROUP BY e."EventName";
-    """)).fetchall()
-
-    revenue_event_names = [result[0] for result in revenue_results]
-    revenue_data = [result[1] for result in revenue_results]
-
-    # Query for ticket categories (Pie Chart)
-    category_results = db.session.execute(text("""
-        SELECT tc."CatName", COUNT(t."TicketID") AS "TotalTickets"
-        FROM "Ticket" t
-        JOIN "TicketCategory" tc ON t."CatID" = tc."CatID"
-        GROUP BY tc."CatName";
-    """)).fetchall()
-
-    category_names = [result[0] for result in category_results]
-    category_data = [result[1] for result in category_results]
-
-    # Query for events by location (Doughnut Chart)
-    location_results = db.session.execute(text("""
-        SELECT l."VenueName", COUNT(e."EventID") AS "EventsCount"
-        FROM "Event" e
-        JOIN "Location" l ON e."LocationID" = l."LocationID"
-        GROUP BY l."VenueName";
-    """)).fetchall()
-
-    location_names = [result[0] for result in location_results]
-    location_data = [result[1] for result in location_results]
-
-    # Query for all event names (for the search dropdown)
-    event_list = db.session.execute(text("""
-        SELECT DISTINCT e."EventName" FROM "Event" e;
-    """)).fetchall()
-
-    # Query for all categories (for the filter dropdown)
-    category_list = db.session.execute(text("""
-        SELECT DISTINCT tc."CatName" FROM "TicketCategory" tc;
-    """)).fetchall()
-
-    # Query for ticket sales data for the default event (Phoenix Suns vs. Miami Heat)
-    default_event = 'Phoenix Suns vs. Miami Heat'
-    ticket_sales_results_default = db.session.execute(text("""
-        SELECT e."EventDate", COUNT(t."TicketID") AS "TicketsSold"
-        FROM "Ticket" t
-        JOIN "Event" e ON t."EventID" = e."EventID"
-        WHERE LOWER(e."EventName") LIKE :event_name
-        GROUP BY e."EventDate"
-        ORDER BY e."EventDate";
-    """), {'event_name': f"%{default_event.lower()}%"}).fetchall()
-
-    ticket_sales_dates_default = [result[0].strftime('%Y-%m-%d') for result in ticket_sales_results_default]
-    ticket_sales_data_default = [result[1] for result in ticket_sales_results_default]
-
-    # Query revenue data for the default event
-    revenue_results_default = db.session.execute(text("""
-        SELECT e."EventName", SUM(tc."CatPrice") AS "TotalRevenue"
-        FROM "Ticket" t
-        JOIN "TicketCategory" tc ON t."CatID" = tc."CatID"
-        JOIN "Event" e ON t."EventID" = e."EventID"
-        WHERE LOWER(e."EventName") LIKE :event_name
-        GROUP BY e."EventName";
-    """), {'event_name': f"%{default_event.lower()}%"}).fetchall()
-
-    revenue_event_names_default = [result[0] for result in revenue_results_default]
-    revenue_data_default = [result[1] for result in revenue_results_default]
-
-    # Debugging print statements
-    print("Ticket Sales Dates for Default Event:", ticket_sales_dates_default)
-    print("Ticket Sales Data for Default Event:", ticket_sales_data_default)
-    print("Revenue Event Names for Default Event:", revenue_event_names_default)
-    print("Revenue Data for Default Event:", revenue_data_default)
-
-    return render_template('aboutus.html', 
-                        most_popular_event=most_popular_event, 
-                        total_tickets_sold=total_tickets_sold,
-                        total_events_locations=total_events_locations,
-                        ticket_sales_data=ticket_sales_data,  # General statistics
-                        ticket_sales_dates=ticket_sales_dates,  
-                        revenue_data=revenue_data,
-                        revenue_event_names=revenue_event_names,  
-                        category_data=category_data,
-                        category_names=category_names,
-                        location_names=location_names,
-                        location_data=location_data,
-                        event_list=event_list,
-                        category_list=category_list,
-                        ticket_sales_data_default=ticket_sales_data_default, 
-                        ticket_sales_dates_default=ticket_sales_dates_default,  
-                        revenue_data_default=revenue_data_default,
-                        revenue_event_names_default=revenue_event_names_default,
-                        default_event=default_event)
-
-
-@app.route('/get_event_data', methods=['POST'])
-def get_event_data():
-    event_name = request.json.get('event_name').lower()
-
-    # Query ticket sales for the selected event
-    ticket_sales_results = db.session.execute(text("""
-        SELECT e."EventDate", COUNT(t."TicketID") AS "TicketsSold"
-        FROM "Ticket" t
-        JOIN "Event" e ON t."EventID" = e."EventID"
-        WHERE LOWER(e."EventName") LIKE :event_name
-        GROUP BY e."EventDate"
-        ORDER BY e."EventDate";
-    """), {'event_name': f"%{event_name}%"}).fetchall()
-
-    ticket_sales_data = {
-        'dates': [result[0].strftime('%Y-%m-%d') for result in ticket_sales_results],
-        'values': [float(result[1]) for result in ticket_sales_results]
-    }
-
-    # Query revenue data for the selected event
-    revenue_results = db.session.execute(text("""
-        SELECT e."EventName", SUM(tc."CatPrice") AS "TotalRevenue"
-        FROM "Ticket" t
-        JOIN "TicketCategory" tc ON t."CatID" = tc."CatID"
-        JOIN "Event" e ON t."EventID" = e."EventID"
-        WHERE LOWER(e."EventName") LIKE :event_name
-        GROUP BY e."EventName";
-    """), {'event_name': f"%{event_name}%"}).fetchall()
-
-    revenue_data = {
-        'events': [result[0] for result in revenue_results],
-        'values': [float(result[1]) for result in revenue_results]
-    }
-
-    return jsonify({'ticket_sales_data': ticket_sales_data, 'revenue_data': revenue_data})
-
-
-if __name__ == "__main__":
-    app.run(debug=True)
-=======
-    return render_template('queue.html', data=data)
->>>>>>> 7500ac02
+    return render_template('queue.html', data=data)