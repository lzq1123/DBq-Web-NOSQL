from flask import Flask, render_template, request, session, url_for, redirect, jsonify, make_response
from config import Config
from sqlalchemy import text, extract,and_, func
from sqlalchemy.orm import joinedload
from api.ticketmaster import fetch_and_store_events
import logging, traceback
from datetime import datetime
import calendar
import bcrypt
from auth import hash_password, verify_password, RegistrationForm, LoginForm
import calendar
from models import db, Users, PaymentMethod, Location, Event, Ticket, TicketCategory, Transaction, Image, Queue


app = Flask(__name__, static_folder='static')
app.config['SECRET_KEY'] = Config.APP_SECRET_KEY
app.config.from_object(Config)
db.init_app(app)

API_KEY = Config.TICKETMASTER_API_KEY

# Check connection and create tables if not already created
with app.app_context():
    try:
        # Test the connection to the database
        with db.engine.connect() as connection:
            result = connection.execute(text("SELECT 1")).scalar()
            print(f"Connection to database successful! Result: {result}")
        
        # Check if tables exist
        inspector = db.inspect(db.engine)
        tables = inspector.get_table_names()

        if not tables:
            db.create_all()
            logging.info("Tables created successfully!")
            fetch_and_store_events(API_KEY, 50)
        else:
            print("All tables are already created, no action needed.")
    except Exception as e:
        logging.error(f"Error:{e}\n{traceback.format_exc()}")

# Routes
@app.route('/')
def home():
    preferred_width = 1920

    # Query to fetch events with the most transactions
    hot_events_info = db.session.query(
        Event.EventID,
        Event.EventName,
        func.count(Transaction.TranscID).label('transaction_count')
    ).join(Event.ticketCategory) \
      .join(TicketCategory.ticket) \
      .join(Ticket.transaction) \
      .group_by(Event.EventID) \
      .order_by(func.count(Transaction.TranscID).desc()) \
      .limit(6) \
      .all()

      # Check if enough events were fetched
    if len(hot_events_info) < 6:
        # Fetch more events to make the total count 6
        additional_events_needed = 6 - len(hot_events_info)
        more_events = Event.query \
            .filter(Event.EventID.notin_([event.EventID for event in hot_events_info])) \
            .limit(additional_events_needed) \
            .all()
        hot_events_info.extend([(event.EventID, event.EventName, 0) for event in more_events])

    # Prepare data to render
    hot_events = []
    for event_info in hot_events_info:
        event_id, event_name, _ = event_info
        event = Event.query.options(joinedload(Event.image)).filter_by(EventID=event_id).first()
        if event.image:
            event.preferred_image = min(event.image, key=lambda img: abs(img.Width - preferred_width))
            image_url = event.preferred_image.URL
        else:
            image_url = url_for('static', filename='images/default.jpg')

        hot_events.append({
            'EventID': event_id,
            'EventName': event_name,
            'ImageURL': image_url
        })

    # Fetch the most popular venues based on the number of associated events
    top_venues_query = db.session.query(
        Location.LocationID,
        Location.VenueName,
        db.func.count(Event.EventID).label('event_count'),
    ).join(Location.event) \
     .outerjoin(Location.image) \
     .group_by(Location.LocationID) \
     .order_by(db.func.count(Event.EventID).desc()) \
     .limit(6)

    top_venues = top_venues_query.all()

    # Ensure there are 6 venues
    if len(top_venues) < 6:
        additional_venues_needed = 6 - len(top_venues)
        additional_venues = Location.query \
            .filter(Location.LocationID.notin_([venue.LocationID for venue in top_venues])) \
            .limit(additional_venues_needed) \
            .all()
        top_venues.extend([(venue.LocationID, venue.VenueName, 0, None) for venue in additional_venues])

    # Format the fetched venues
    formatted_venues = []
    for venue in top_venues:
        location_id, venue_name, event_count = venue
        location = Location.query.options(joinedload(Location.image)).filter_by(LocationID=location_id).first()
        if location.image:
            # Choosing the best image based on width preference
            preferred_image = min(location.image, key=lambda img: abs(img.Width - preferred_width))
            image_url = preferred_image.URL
        else:
            image_url = url_for('static', filename='images/default.jpg')
        
        formatted_venues.append({
            'LocationID': location_id,
            'VenueName': venue_name,
            'ImageURL': image_url
        })

    return render_template('landing.html', hot_events=hot_events, venues=formatted_venues)

@app.route('/event')
def event():
    search_query = request.args.get('search', '').lower() 
    search_month = request.args.get('search_month')  
    page = request.args.get('page', 1, type=int)  
    events_per_page = 9  
    events_by_month_year = {}
    preferred_width = 1920
    search_date_parsed = None

    if search_month:
        try:
            search_date_parsed = datetime.strptime(search_month, '%Y-%m')
        except ValueError:
            search_date_parsed = None  

    base_query = Event.query.options(joinedload(Event.image)).order_by(Event.EventDate)

    if search_query and search_date_parsed:
        base_query = base_query.filter(
            and_(
                Event.EventName.ilike(f'%{search_query}%'),
                Event.EventDate.between(search_date_parsed.replace(day=1),
                                        search_date_parsed.replace(day=calendar.monthrange(search_date_parsed.year, search_date_parsed.month)[1]))
            )
        )
    elif search_query:
        base_query = base_query.filter(Event.EventName.ilike(f'%{search_query}%'))
    elif search_date_parsed:
        base_query = base_query.filter(
            Event.EventDate.between(search_date_parsed.replace(day=1),
                                    search_date_parsed.replace(day=calendar.monthrange(search_date_parsed.year, search_date_parsed.month)[1]))
        )

    # Pagination
    paginated_events = base_query.paginate(page=page, per_page=events_per_page)

    for event in paginated_events.items:
        if event.image:
            event.preferred_image = min(event.image, key=lambda img: abs(img.Width - preferred_width))
        else:
            event.preferred_image = None

        # Group events by month and year
        month_year = f"{calendar.month_name[event.EventDate.month]} {event.EventDate.year}"
        if month_year not in events_by_month_year:
            events_by_month_year[month_year] = []
        events_by_month_year[month_year].append(event)

    sorted_month_years = sorted(
        events_by_month_year.keys(),
        key=lambda x: (int(x.split(' ')[1]), -1 if int(x.split(' ')[1]) == datetime.now().year else 0)
    )

    return render_template(
        'event.html',
        events_by_month_year={key: events_by_month_year[key] for key in sorted_month_years},
        search_query=search_query,
        search_month=search_month, 
        current_page=page,
        total_pages=paginated_events.pages
    )

@app.route('/venue')
def venue():
    preferred_width = 1920
    page = request.args.get('page', 1, type=int)
    per_page = 12

    search_query = request.args.get('search', '')

    offset = (page - 1) * per_page

    sql_query = """
        SELECT "Location"."LocationID", "Location"."VenueName", "Location"."Address", "Location"."Country", "Location"."State", "Location"."PostalCode", 
        "Image"."URL", "Image"."Width" 
        FROM "Location" 
        LEFT JOIN "Image" ON "Location"."LocationID" = "Image"."LocationID"
        WHERE (:search_query = '' OR "Location"."VenueName" ILIKE :search_query)
        LIMIT :per_page OFFSET :offset
    """

    locations = db.session.execute(
        text(sql_query),
        {
            'search_query': f"%{search_query}%" if search_query else '',
            'per_page': per_page,
            'offset': offset
        }
    ).fetchall()

    venues_with_images = []

    for location in locations:
        venue = {

            'LocationID': location.LocationID,
            'Address': location.Address,
            'Country': location.Country,
            'State': location.State,
            'PostalCode': location.PostalCode,
            'ImageURL': location.URL if location.URL else 'static/images/venue1.jpg'
        }
        venues_with_images.append(venue)

    count_query = """
        SELECT COUNT(*) 
        FROM "Location" 
        WHERE (:search_query = '' OR "Location"."VenueName" ILIKE :search_query)
    """
    total_venues = db.session.execute(
        text(count_query),
        {'search_query': f"%{search_query}%" if search_query else ''}
    ).scalar()

    total_pages = (total_venues + per_page - 1) // per_page
    pagination = {
        'page': page,
        'total_pages': total_pages,
        'has_next': page < total_pages,
        'has_prev': page > 1,
        'next_num': page + 1 if page < total_pages else None,
        'prev_num': page - 1 if page > 1 else None,
    }

    return render_template('venue.html', venues=venues_with_images, pagination=pagination, search_query=search_query)

@app.route('/venueinfo/<LocationID>')
def venueinfo(LocationID):
    venue = Location.query.filter_by(LocationID=LocationID).first()
    if not venue:
        return "Venue not found", 404

    return render_template('venueinfo.html', venue=venue)

if __name__ == "__main__":
    app.run(debug=True)

@app.route('/registersignup')
def registersignup():
    registration_form = RegistrationForm()
    login_form = LoginForm()
    return render_template('registersignup.html', registration_form=registration_form, login_form=login_form)

@app.route('/register', methods=['POST'])
def register():
    registration_form = RegistrationForm(request.form)
    login_form = LoginForm()
    if registration_form.validate_on_submit():
        email = registration_form.email.data
        existing_user = Users.query.filter_by(Email=email).first()
        if existing_user:
            error_message = 'Email already registered.'
            return render_template('registersignup.html', registration_form=registration_form, login_form=login_form, error_message=error_message)

        hashed_password = bcrypt.hashpw(registration_form.password.data.encode('utf-8'), bcrypt.gensalt()).decode('utf-8')

        new_user = Users(
            Name=registration_form.name.data,
            Email=email,
            Password=hashed_password,
            Phone=registration_form.phone.data
        )
        
        db.session.add(new_user)
        db.session.commit()
        error_message = 'You have successfully registered!'
        return render_template('registersignup', error_message=error_message)
    else:
        logging.error("Form Errors:", registration_form.errors)
        for field, errors in registration_form.errors.items():
            for error in errors:
                error_message += f"Error in the {getattr(registration_form, field).label.text} field - {error} "
    return render_template('registersignup.html', registration_form=registration_form, login_form=login_form, error_message=error_message)

@app.route('/login', methods=['POST'])
def login():
    login_form = LoginForm(request.form)
    registration_form = RegistrationForm()

    email = login_form.email.data
    password = login_form.password.data
    
    if login_form.validate_on_submit():
        user = Users.query.filter_by(Email=email).first()

        if user and bcrypt.checkpw(login_form.password.data.encode('utf-8'), user.Password.encode('utf-8')):
            session['user_id'] = user.UserID
            error_message = 'Login successful!'
            return render_template('landing.html', error_message=error_message)
        else:
            error_message = 'Invalid email or password'
            return render_template('registersignup.html', login_form=login_form, registration_form=registration_form, error_message=error_message)
    else:
        logging.error("Form Errors:", login_form.errors) 
        for fieldName, errorMessages in login_form.errors.items():
            for err in errorMessages:
                error_message += f'{fieldName}: {err} '

    return render_template('registersignup.html', login_form=login_form, registration_form=registration_form, error_message=error_message) 

@app.route('/logout')
def logout():
    session.pop('user_id', None)  # Remove user_id from session
    error_message = 'You have been logged out.'
    return render_template('landing.html', error_message=error_message)

@app.route('/myticket')
def myticket():
    user_id = session.get('user_id')
    if not user_id:
        return redirect(url_for('registersignup'))

    # Load transactions and related tickets, ticket categories, and events
    transactions = Transaction.query.options(
        joinedload(Transaction.ticket)
        .joinedload(Ticket.ticketCategory)
        .joinedload(TicketCategory.event)
    ).filter(Transaction.UserID == user_id).all()

    # Prepare data for the template
    ticket_details = []
    for transaction in transactions:
        # Each transaction may have multiple tickets
        for ticket in transaction.ticket:
            event = ticket.ticketCategory.event if ticket.ticketCategory else None
            if event:
                ticket_info = {
                    'TranscID': transaction.TranscID,
                    'TransDate': transaction.TransDate.strftime('%d-%m-%Y %I:%M%p'),
                    'EventName': event.EventName,
                    'TicketCount': len(transaction.ticket),  # Assuming each transaction can have multiple tickets
                    'Status': 'upcoming' if event.EventDate > datetime.utcnow() else 'finished'
                }
                ticket_details.append(ticket_info)

    return render_template('myticket.html', ticket_details=ticket_details)


@app.route('/ticket/<event_id>')
def ticket(event_id):
    error_message = None
    preferred_width = 1920

    # Get user info from session
    user_id = session.get('user_id')
    user = Users.query.get(user_id)
    event = Event.query.options(joinedload(Event.image), joinedload(Event.ticketCategory)).filter_by(EventID=event_id).first()

    if not event:
        # flash("Event not found!", "error")
        return redirect(url_for('landing'))
    
    # Determine ticket availability
    tickets_available = any(
        category.SeatsAvailable > Ticket.query.filter_by(CatID=category.CatID).count()
        for category in event.ticketCategory
    )

    # Choose preferred image based on width
    if event.image:
        event.preferred_image = min(event.image, key=lambda img: abs(img.Width - preferred_width))
    else:
        image_url = url_for('static', filename='images/default.jpg')

    # Prepare event and user information for the template
    event_image = {
        'ImageURL': event.preferred_image.URL if event.preferred_image else url_for('static', filename='images/default.jpg')
    }
    return render_template('ticket.html', 
                           event=event, 
                           event_image=event_image,
                           user=user,
                           tickets_available=tickets_available)

@app.route('/ticket_purchase/<event_id>', methods=['POST'])
def ticket_purchase(event_id):

    # Check if the user is logged in
    user_id = session.get('user_id')
    if not user_id:
        return redirect(url_for('registersignup')) 
    
    event = Event.query.filter_by(EventID=event_id).first()
    if not event:
        return redirect(url_for('landing'))
    
    ticket_categories = event.ticketCategory
    if not ticket_categories:
        return redirect(url_for('event', event_id=event_id))
    
    try:
        category_id = request.form.get('category')
        quantity = int(request.form.get('quantity'))
        ticket_category = TicketCategory.query.get(category_id)

        if not ticket_category:
            # flash('Ticket category not found.', 'error')
            return redirect(url_for('event', event_id=event_id))        
        # elif ticket_category.SeatsAvailable < quantity:
        #     flash('Not enough tickets available', 'error')

        cardholder_name = request.form.get('cardholder-name')
        card_number = request.form.get('card-number')
        cvv = request.form.get('cvv')
        expiry_month = request.form.get('expiry-month')
        expiry_year = request.form.get('expiry-year')
        billing_address = request.form.get('billing-address')

        payment_method = PaymentMethod(
            UserID=user_id,
            CardNumber=card_number,
            CVV=cvv,
            CardType='Unknown',
            ExpireDate=datetime(int(expiry_year), int(expiry_month), 1),
            BillAddr=billing_address,
            CardHolderName=cardholder_name
        )
        db.session.add(payment_method)
        db.session.flush()

# Create transaction
        total_price = ticket_category.CatPrice * quantity
        transaction = Transaction(
            TranAmount=total_price,
            TranStatus='Completed',
            UserID=user_id,
            CardID=payment_method.CardID
        )
        db.session.add(transaction)
        db.session.flush()

        # Create tickets
        tickets = []
        start_seat_number = ticket_category.SeatsAvailable - quantity + 1
        for i in range(quantity):
            seat_number = start_seat_number + i
            ticket = Ticket(
                CatID=category_id,
                EventID=event_id,
                SeatNo=seat_number,
                Status='Issued',
                TranscID=transaction.TranscID  # Use the TranscID from the transaction
            )
            tickets.append(ticket)
            ticket_category.SeatsAvailable -= 1
        
        db.session.add_all(tickets)
        db.session.commit()

        # flash('Purchase successful!', 'success')
        return redirect(url_for('myticket'))

    except Exception as e:
            db.session.rollback()
            logging.error(f"Error during ticket purchase: {e}")
            # flash('An error occurred during the purchase. Please try again.', 'error')
            return redirect(url_for('event', event_id=event_id))

@app.route('/queue')
def queue():
    
    return render_template('enterqueue.html')

@app.route('/joinqueue', methods=['POST'])
def joinqueue():
    userID = request.form.get('userId')
    eventID = request.form.get('eventId')
    QueueNo = 2
    data = {
      'UserID': userID,
      'EventID': eventID,
      'QNo':QueueNo
    }
    return render_template('queue.html', data=data)

<<<<<<< HEAD

@app.route('/venueinfo')
def venueinfo():
    return render_template('venueinfo.html')

@app.context_processor
def inject_user():
    user_id = session.get('user_id')
    user = None
    if user_id:
        user = Users.query.get(user_id)
    return dict(user=user)

@app.route('/aboutus', methods=['GET', 'POST'])
def aboutus():
    # Query for most popular event
    most_popular_event = db.session.execute(text("""
        SELECT e."EventName", COUNT(t."TicketID") AS "TicketsSold"
        FROM "Ticket" t
        JOIN "Event" e ON t."EventID" = e."EventID"
        GROUP BY e."EventName"
        ORDER BY "TicketsSold" DESC
        LIMIT 1;
    """)).fetchone()

    # Query for total tickets sold
    total_tickets_sold = db.session.execute(text("""
        SELECT COUNT("TicketID") AS "TotalTicketsSold" 
        FROM "Ticket";
    """)).scalar()

    # Query for total unique events and locations
    total_events_locations = db.session.execute(text("""
        SELECT COUNT(DISTINCT "EventID") AS "TotalEvents", 
               COUNT(DISTINCT "LocationID") AS "TotalLocations"
        FROM "Event";
    """)).fetchone()

    # Query for ticket sales data (Line Chart)
    ticket_sales_results = db.session.execute(text("""
        SELECT e."EventDate", COUNT(t."TicketID") AS "TicketsSold"
        FROM "Ticket" t
        JOIN "Event" e ON t."EventID" = e."EventID"
        GROUP BY e."EventDate"
        ORDER BY e."EventDate";
    """)).fetchall()

    ticket_sales_dates = [result[0].strftime('%Y-%m-%d') for result in ticket_sales_results]
    ticket_sales_data = [result[1] for result in ticket_sales_results]

    # Query for revenue data (Bar Chart)
    revenue_results = db.session.execute(text("""
        SELECT e."EventName", SUM(tc."CatPrice") AS "TotalRevenue"
        FROM "Ticket" t
        JOIN "TicketCategory" tc ON t."CatID" = tc."CatID"
        JOIN "Event" e ON t."EventID" = e."EventID"
        GROUP BY e."EventName";
    """)).fetchall()

    revenue_event_names = [result[0] for result in revenue_results]
    revenue_data = [result[1] for result in revenue_results]

    # Query for ticket categories (Pie Chart)
    category_results = db.session.execute(text("""
        SELECT tc."CatName", COUNT(t."TicketID") AS "TotalTickets"
        FROM "Ticket" t
        JOIN "TicketCategory" tc ON t."CatID" = tc."CatID"
        GROUP BY tc."CatName";
    """)).fetchall()

    category_names = [result[0] for result in category_results]
    category_data = [result[1] for result in category_results]

    # Query for events by location (Doughnut Chart)
    location_results = db.session.execute(text("""
        SELECT l."VenueName", COUNT(e."EventID") AS "EventsCount"
        FROM "Event" e
        JOIN "Location" l ON e."LocationID" = l."LocationID"
        GROUP BY l."VenueName";
    """)).fetchall()

    location_names = [result[0] for result in location_results]
    location_data = [result[1] for result in location_results]

    # Query for all event names (for the search dropdown)
    event_list = db.session.execute(text("""
        SELECT DISTINCT e."EventName" FROM "Event" e;
    """)).fetchall()

    # Query for all categories (for the filter dropdown)
    category_list = db.session.execute(text("""
        SELECT DISTINCT tc."CatName" FROM "TicketCategory" tc;
    """)).fetchall()

    # Query for ticket sales data for the default event (Phoenix Suns vs. Miami Heat)
    default_event = 'Phoenix Suns vs. Miami Heat'
    ticket_sales_results_default = db.session.execute(text("""
        SELECT e."EventDate", COUNT(t."TicketID") AS "TicketsSold"
        FROM "Ticket" t
        JOIN "Event" e ON t."EventID" = e."EventID"
        WHERE LOWER(e."EventName") LIKE :event_name
        GROUP BY e."EventDate"
        ORDER BY e."EventDate";
    """), {'event_name': f"%{default_event.lower()}%"}).fetchall()

    ticket_sales_dates_default = [result[0].strftime('%Y-%m-%d') for result in ticket_sales_results_default]
    ticket_sales_data_default = [result[1] for result in ticket_sales_results_default]

    # Query revenue data for the default event
    revenue_results_default = db.session.execute(text("""
        SELECT e."EventName", SUM(tc."CatPrice") AS "TotalRevenue"
        FROM "Ticket" t
        JOIN "TicketCategory" tc ON t."CatID" = tc."CatID"
        JOIN "Event" e ON t."EventID" = e."EventID"
        WHERE LOWER(e."EventName") LIKE :event_name
        GROUP BY e."EventName";
    """), {'event_name': f"%{default_event.lower()}%"}).fetchall()

    revenue_event_names_default = [result[0] for result in revenue_results_default]
    revenue_data_default = [result[1] for result in revenue_results_default]

    # Debugging print statements
    print("Ticket Sales Dates for Default Event:", ticket_sales_dates_default)
    print("Ticket Sales Data for Default Event:", ticket_sales_data_default)
    print("Revenue Event Names for Default Event:", revenue_event_names_default)
    print("Revenue Data for Default Event:", revenue_data_default)

    return render_template('aboutus.html', 
                        most_popular_event=most_popular_event, 
                        total_tickets_sold=total_tickets_sold,
                        total_events_locations=total_events_locations,
                        ticket_sales_data=ticket_sales_data,  # General statistics
                        ticket_sales_dates=ticket_sales_dates,  
                        revenue_data=revenue_data,
                        revenue_event_names=revenue_event_names,  
                        category_data=category_data,
                        category_names=category_names,
                        location_names=location_names,
                        location_data=location_data,
                        event_list=event_list,
                        category_list=category_list,
                        ticket_sales_data_default=ticket_sales_data_default, 
                        ticket_sales_dates_default=ticket_sales_dates_default,  
                        revenue_data_default=revenue_data_default,
                        revenue_event_names_default=revenue_event_names_default,
                        default_event=default_event)


@app.route('/get_event_statistics', methods=['POST'])
def get_event_statistics():
    data = request.get_json()
    event_name = data.get('event_name', '').lower()

    print(f"Event Name received: {event_name}")

    try:
        if event_name:
            # Query ticket sales for the selected event
            ticket_sales_results = db.session.execute(text("""
                SELECT e."EventDate", COUNT(t."TicketID") AS "TicketsSold"
                FROM "Ticket" t
                JOIN "Event" e ON t."EventID" = e."EventID"
                WHERE LOWER(e."EventName") LIKE :event_name
                GROUP BY e."EventDate"
                ORDER BY e."EventDate";
            """), {'event_name': f"%{event_name}%"}).fetchall()

            ticket_sales_data = {
                'dates': [result[0].strftime('%Y-%m-%d') for result in ticket_sales_results],
                'values': [float(result[1]) for result in ticket_sales_results]
            }

            # Query revenue data
            revenue_results = db.session.execute(text("""
                SELECT e."EventName", SUM(tc."CatPrice") AS "TotalRevenue"
                FROM "Ticket" t
                JOIN "TicketCategory" tc ON t."CatID" = tc."CatID"
                JOIN "Event" e ON t."EventID" = e."EventID"
                WHERE LOWER(e."EventName") LIKE :event_name
                GROUP BY e."EventName";
            """), {'event_name': f"%{event_name}%"}).fetchall()

            revenue_data = {
                'events': [result[0] for result in revenue_results],
                'values': [float(result[1]) for result in revenue_results]
            }

            # Query ticket category data for Pie Chart
            category_results = db.session.execute(text("""
                SELECT tc."CatName", COUNT(t."TicketID") AS "TotalTickets"
                FROM "Ticket" t
                JOIN "TicketCategory" tc ON t."CatID" = tc."CatID"
                GROUP BY tc."CatName";
            """)).fetchall()

            category_data = {
                'names': [result[0] for result in category_results],
                'values': [float(result[1]) for result in category_results]
            }

            # Query location data for Doughnut Chart
            location_results = db.session.execute(text("""
                SELECT l."VenueName", COUNT(e."EventID") AS "EventsCount"
                FROM "Event" e
                JOIN "Location" l ON e."LocationID" = l."LocationID"
                GROUP BY l."VenueName";
            """)).fetchall()

            location_data = {
                'names': [result[0] for result in location_results],
                'values': [float(result[1]) for result in location_results]
            }

            # Return all the data as JSON
            return jsonify({
                'ticket_sales_data': ticket_sales_data,
                'revenue_data': revenue_data,
                'category_data': category_data,
                'location_data': location_data
            })

    except Exception as e:
        print(f"Error occurred: {e}")
        return jsonify({'error': 'An error occurred while processing the request.'}), 500

    return jsonify({'error': 'Event not found'}), 404


if __name__ == "__main__":
    app.run(debug=True)
=======
>>>>>>> 925aa518
<|MERGE_RESOLUTION|>--- conflicted
+++ resolved
@@ -502,12 +502,6 @@
       'QNo':QueueNo
     }
     return render_template('queue.html', data=data)
-
-<<<<<<< HEAD
-
-@app.route('/venueinfo')
-def venueinfo():
-    return render_template('venueinfo.html')
 
 @app.context_processor
 def inject_user():
@@ -733,6 +727,4 @@
 
 
 if __name__ == "__main__":
-    app.run(debug=True)
-=======
->>>>>>> 925aa518
+    app.run(debug=True)