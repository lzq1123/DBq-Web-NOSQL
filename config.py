import os
class Config:
    # Configuration for PostgreSQL database
<<<<<<< HEAD
        SQLALCHEMY_DATABASE_URI = 'postgresql://DBProjGrp38:strawberries@ticketgrabdb.cugroa0wbny6.us-east-1.rds.amazonaws.com:5432/TicketGrabdb'
=======
    # SQLALCHEMY_DATABASE_URI = 'postgresql://postgres:password@localhost/TicketGrabdb'
    SQLALCHEMY_DATABASE_URI = 'postgresql://DBProjGrp38:strawberries@ticketgrabdb.cugroa0wbny6.us-east-1.rds.amazonaws.com:5432/TicketGrabdb'
>>>>>>> 81a37215
    SQLALCHEMY_TRACK_MODIFICATIONS = False
    TICKETMASTER_API_KEY = 'eX1Cju21ITBzuzX7qEi0vUlQacKAARt6'
    APP_SECRET_KEY = 'strawberries'<|MERGE_RESOLUTION|>--- conflicted
+++ resolved
@@ -1,12 +1,7 @@
 import os
 class Config:
     # Configuration for PostgreSQL database
-<<<<<<< HEAD
-        SQLALCHEMY_DATABASE_URI = 'postgresql://DBProjGrp38:strawberries@ticketgrabdb.cugroa0wbny6.us-east-1.rds.amazonaws.com:5432/TicketGrabdb'
-=======
-    # SQLALCHEMY_DATABASE_URI = 'postgresql://postgres:password@localhost/TicketGrabdb'
     SQLALCHEMY_DATABASE_URI = 'postgresql://DBProjGrp38:strawberries@ticketgrabdb.cugroa0wbny6.us-east-1.rds.amazonaws.com:5432/TicketGrabdb'
->>>>>>> 81a37215
     SQLALCHEMY_TRACK_MODIFICATIONS = False
     TICKETMASTER_API_KEY = 'eX1Cju21ITBzuzX7qEi0vUlQacKAARt6'
     APP_SECRET_KEY = 'strawberries'